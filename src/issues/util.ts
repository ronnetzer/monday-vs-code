/* eslint-disable */
/*---------------------------------------------------------------------------------------------
 *  Copyright (c) Microsoft Corporation. All rights reserved.
 *  Licensed under the MIT License. See License.txt in the project root for license information.
 *--------------------------------------------------------------------------------------------*/

import * as marked from 'marked';
import * as vscode from 'vscode';
import * as path from 'path';
<<<<<<< HEAD
import { Repository, GitAPI, Remote, Commit, Ref } from '../typings/git';
import { User, Team, Item, ItemPreview, State } from 'monday-sdk-js';
import { parse } from 'path';
=======
// import { PullRequestManager, PullRequestDefaults } from '../github/pullRequestManager';
// import { IssueModel } from '../github/issueModel';
// import { GithubItemStateEnum } from '../github/interface';
// import { PullRequestModel } from '../github/pullRequestModel';
import { StateManager } from './stateManager';
// import { ReviewManager } from '../view/reviewManager';
import { User, Team } from 'monday-sdk-js';
>>>>>>> d255e005

export const ISSUE_EXPRESSION = /(([^\s]+)\/([^\s]+))?(#)([1-9][0-9]*)($|[\s:;\-(=)])/;
export const ISSUE_OR_URL_EXPRESSION = /(https?:\/\/monday\.com\/(([^\s]+)\/([^\s]+))\/([^\s]+\/)?(pulses)\/([0-9]+)?)|(([^\s]+)\/([^\s]+))?(#)([1-9][0-9]*)($|[\s:;\-(=)])/;

export const USER_EXPRESSION = /@([^;]+)/;

export const MAX_LINE_LENGTH = 150;

export const ISSUES_CONFIGURATION = 'mondayExtension';
export const QUERIES_CONFIGURATION = 'queries';
export const DEFAULT_QUERY_CONFIGURATION = 'default';
export const BRANCH_NAME_CONFIGURATION = 'workingIssueBranch';
export const BRANCH_CONFIGURATION = 'useBranchForIssues';
export const SCM_MESSAGE_CONFIGURATION = 'workingIssueFormatScm';

export function parseIssueExpressionOutput(output: RegExpMatchArray | null): ItemPreview | undefined {
    if (!output) {
        return undefined;
    }
    const issue: ItemPreview = { name: '', id: '0' };
    if (output.length === 7) {
        issue.name = output[3];
        issue.id = output[5];
        return issue;
    } else if (output.length === 14) {
        issue.name = output[2] || output[10];
        issue.id = output[5] || output[12];
        return issue;
    } else {
        return undefined;
    }
}

export class UserCompletionItem extends vscode.CompletionItem {
    data: User;
}

export function convertTeamToUser({ id, name, picture_url: photo_thumb_small }: Team): User {
    return {
        id,
        name,
        photo_thumb_small,
        email: '',
        isTeam: true,
    };
}

export function userMarkdown(user: User): vscode.MarkdownString {
    const markdown: vscode.MarkdownString = new vscode.MarkdownString(undefined, true);
    markdown.appendMarkdown(`![Avatar](${user.photo_thumb_small}|height=50,width=50) **[${user.name}](${user.url})**`);
    if (user.title) {
        markdown.appendText('  \r\n' + user.title.replace(/\r\n/g, ' '));
    }
    if (user.location) {
        markdown.appendMarkdown('  \r\n\r\n---');
        markdown.appendMarkdown(`  \r\n$(location) ${user.location}`);
    }
    if (user.teams?.length) {
        markdown.appendMarkdown(`  \r\n$(jersey) Member of ${user.teams.map((team) => team.name).join(', ')}`);
    }
    return markdown;
}

function convertHexToRgb(hex: string): { r: number; g: number; b: number } | undefined {
    const result = /^([a-f\d]{2})([a-f\d]{2})([a-f\d]{2})$/i.exec(hex);
    return result
        ? {
            r: parseInt(result[1], 16),
            g: parseInt(result[2], 16),
            b: parseInt(result[3], 16),
        }
        : undefined;
}

function makeLabel(color: string, text: string): string {
    const rgbColor = convertHexToRgb(color);
    let textColor = 'ffffff';
    if (rgbColor) {
        // Color algorithm from https://stackoverflow.com/questions/1855884/determine-font-color-based-on-background-color
        const luminance = (0.299 * rgbColor.r + 0.587 * rgbColor.g + 0.114 * rgbColor.b) / 255;
        if (luminance > 0.5) {
            textColor = '000000';
        }
    }

    return `<span style="color:#${textColor};background-color:#${color};">&nbsp;&nbsp;${text}&nbsp;&nbsp;</span>`;
}

function parseAccountName(user: User): string {
    return user.account?.name.toLowerCase().replace(' ', '-') ?? '';
}

export function createItemUrl(item: Item, user: User): string {
    const account = parseAccountName(user);
    return `https://${account}.monday.com/boards/${item.board.id}/pulses/${item.id}`
}

function findLinksInIssue(body: string, item: Item, user: User): string {
    let searchResult = body.search(ISSUE_OR_URL_EXPRESSION);
    let position = 0;
    while (searchResult >= 0 && searchResult < body.length) {
        let newBodyFirstPart: string | undefined;
        if (searchResult === 0 || body.charAt(searchResult - 1) !== '&') {
            const match = body.substring(searchResult).match(ISSUE_OR_URL_EXPRESSION)!;
            const tryParse = parseIssueExpressionOutput(match);
            if (tryParse) {
                const issueNumberLabel = getItemNumberLabel(tryParse); // get label before setting owner and name.
                newBodyFirstPart =
                    body.slice(0, searchResult) +
                    `[${issueNumberLabel}](${createItemUrl(item, user)}})`;
                body = newBodyFirstPart + body.slice(searchResult + match[0].length);
            }
        }
        position = newBodyFirstPart ? newBodyFirstPart.length : searchResult + 1;
        const newSearchResult = body.substring(position).search(ISSUE_OR_URL_EXPRESSION);
        searchResult = newSearchResult > 0 ? position + newSearchResult : newSearchResult;
    }
    return body;
}

export const ISSUE_BODY_LENGTH = 200;
export function  issueMarkdown(
    item: Item,
    user: User,
    context: vscode.ExtensionContext,
    commentNumber?: number,
): vscode.MarkdownString {
    const markdown: vscode.MarkdownString = new vscode.MarkdownString(undefined, true);
    markdown.isTrusted = true;
    const date = new Date(item.created_at);
    markdown.appendMarkdown(
        `[${user.name}](${user.url}) on ${date.toLocaleString('default', {
            day: 'numeric',
            month: 'short',
            year: 'numeric',
        })}  \n`,
    );
    const title = marked
        .parse(item.name, {
            renderer: new PlainTextRenderer(),
        })
        .trim();
    markdown.appendMarkdown(
        `${getIconMarkdown(item, context)} **${title}** [#${item.id}](${createItemUrl(item, user)})  \n`,
    );

    // TODO: get item description from column value
    let body = marked.parse(/* item.body */ '', {
        renderer: new PlainTextRenderer(),
    });
    markdown.appendMarkdown('  \n');
    body = body.length > ISSUE_BODY_LENGTH ? body.substr(0, ISSUE_BODY_LENGTH) + '...' : body;
    body = findLinksInIssue(body, item, user);

    markdown.appendMarkdown(body + '  \n');
    markdown.appendMarkdown('&nbsp;  \n');

    // TODO: add tags from column value
    // if (item.labels.length > 0) {
    //     item.item.labels.forEach((label: any) => {
    //         markdown.appendMarkdown(
    //             `[${makeLabel(label.color, label.name)}](https://github.com/${ownerName}/labels/${encodeURIComponent(
    //                 label.name,
    //             )}) `,
    //         );
    //     });
    // }

    //  TODO: add item updates
    // if (item.item.comments && commentNumber) {
    //     for (const comment of item.item.comments) {
    //         if (comment.databaseId === commentNumber) {
    //             markdown.appendMarkdown('  \r\n\r\n---\r\n');
    //             markdown.appendMarkdown('&nbsp;  \n');
    //             markdown.appendMarkdown(
    //                 `![Avatar](${comment.author.avatarUrl}|height=15,width=15) &nbsp;&nbsp;**${comment.author.login}** commented`,
    //             );
    //             markdown.appendMarkdown('&nbsp;  \n');
    //             const commentText = marked.parse(
    //                 comment.body.length > ISSUE_BODY_LENGTH
    //                     ? comment.body.substr(0, ISSUE_BODY_LENGTH) + '...'
    //                     : comment.body,
    //                 { renderer: new PlainTextRenderer() },
    //             );
    //             // commentText = findLinksInIssue(commentText, issue);
    //             markdown.appendMarkdown(commentText);
    //         }
    //     }
    // }
    return markdown;
}

function getIconMarkdown(item: Item, context: vscode.ExtensionContext) {
    switch (item.state) {
        case 'active':
            return `![Item State](${vscode.Uri.file(
                context.asAbsolutePath(path.join('resources', 'icons', 'issues-green.svg'))
            ).toString()})`;

        case 'archived':
        case 'deleted':
            return `![Item State](${vscode.Uri.file(
                context.asAbsolutePath(path.join('resources', 'icons', 'issue-closed-red.svg'))
            ).toString()})`;

    }
}

export interface NewIssue {
    document: vscode.TextDocument;
    lineNumber: number;
    line: string;
    insertIndex: number;
    range: vscode.Range | vscode.Selection;
}

// function getRepositoryForFile(gitAPI: GitAPI, file: vscode.Uri): Repository | undefined {
//     for (const repository of gitAPI.repositories) {
//         if (file.path.toLowerCase().startsWith(repository.rootUri.path.toLowerCase())) {
//             return repository;
//         }
//     }
//     return undefined;
// }

const HEAD = 'HEAD';
const UPSTREAM = 1;
const UPS = 2;
const ORIGIN = 3;
const OTHER = 4;
const REMOTE_CONVENTIONS = new Map([
    ['upstream', UPSTREAM],
    ['ups', UPS],
    ['origin', ORIGIN],
]);

// async function getUpstream(repository: Repository, commit: Commit): Promise<Remote | undefined> {
//     const currentRemoteName: string | undefined =
//         repository.state.HEAD?.upstream && !REMOTE_CONVENTIONS.has(repository.state.HEAD.upstream.remote)
//             ? repository.state.HEAD.upstream.remote
//             : undefined;
//     let currentRemote: Remote | undefined;
//     // getBranches is slow if we don't pass a very specific pattern
//     // so we can't just get all branches then filter/sort.
//     // Instead, we need to create parameters for getBranches such that there is only ever on possible return value,
//     // which makes it much faster.
//     // To do this, create very specific remote+branch patterns to look for and sort from "best" to "worst".
//     // Then, call getBranches with each pattern until one of them succeeds.
//     const remoteNames: { name: string; remote?: Remote }[] = repository.state.remotes
//         .map((remote) => {
//             return { name: remote.name, remote };
//         })
//         .filter((value) => {
//             // While we're already here iterating through all values, find the current remote for use later.
//             if (value.name === currentRemoteName) {
//                 currentRemote = value.remote;
//             }
//             return REMOTE_CONVENTIONS.has(value.name);
//         })
//         .sort((a, b): number => {
//             const aVal = REMOTE_CONVENTIONS.get(a.name) ?? OTHER;
//             const bVal = REMOTE_CONVENTIONS.get(b.name) ?? OTHER;
//             return aVal - bVal;
//         });

//     if (currentRemoteName) {
//         remoteNames.push({ name: currentRemoteName, remote: currentRemote });
//     }

//     const branchNames = [HEAD];
//     if (repository.state.HEAD?.name && repository.state.HEAD.name !== HEAD) {
//         branchNames.unshift(repository.state.HEAD?.name);
//     }
//     let bestRef: Ref | undefined;
//     let bestRemote: Remote | undefined;
//     for (let branchIndex = 0; branchIndex < branchNames.length && !bestRef; branchIndex++) {
//         for (let remoteIndex = 0; remoteIndex < remoteNames.length && !bestRef; remoteIndex++) {
//             const remotes = (
//                 await repository.getBranches({
//                     contains: commit.hash,
//                     remote: true,
//                     pattern: `remotes/${remoteNames[remoteIndex].name}/${branchNames[branchIndex]}`,
//                     count: 1,
//                 })
//             ).filter((value: any) => value.remote && value.name);
//             if (remotes && remotes.length > 0) {
//                 bestRef = remotes[0];
//                 bestRemote = remoteNames[remoteIndex].remote;
//             }
//         }
//     }

//     return bestRemote;
// }

// export async function createGithubPermalink(
//     gitAPI: GitAPI,
//     positionInfo?: NewIssue,
// ): Promise<{ permalink: string | undefined; error: string | undefined }> {
//     let document: vscode.TextDocument;
//     let range: vscode.Range;
//     if (!positionInfo && vscode.window.activeTextEditor) {
//         document = vscode.window.activeTextEditor.document;
//         range = vscode.window.activeTextEditor.selection;
//     } else if (positionInfo) {
//         document = positionInfo.document;
//         range = positionInfo.range;
//     } else {
//         return { permalink: undefined, error: 'No active text editor position to create permalink from.' };
//     }

//     const repository = getRepositoryForFile(gitAPI, document.uri);
//     if (!repository) {
//         return { permalink: undefined, error: "The current file isn't part of repository." };
//     }

//     const log = await repository.log({ maxEntries: 1, path: document.uri.fsPath });
//     if (log.length === 0) {
//         return { permalink: undefined, error: 'No branch on a remote contains the most recent commit for the file.' };
//     }

//     const upstream: Remote | undefined = await Promise.race([
//         getUpstream(repository, log[0]),
//         new Promise<Remote | undefined>((resolve) => {
//             setTimeout(() => {
//                 if (repository.state.HEAD?.upstream) {
//                     for (const remote of repository.state.remotes) {
//                         if (repository.state.HEAD.upstream.remote === remote.name) {
//                             resolve(remote);
//                         }
//                     }
//                 }
//             }, 2000);
//         }),
//     ]);
//     if (!upstream) {
//         return { permalink: undefined, error: 'There is no suitable remote.' };
//     }
//     const pathSegment = document.uri.path.substring(repository.rootUri.path.length);
//     const expr = /^((git\@github\.com\:)|(https:\/\/github\.com\/))(.+\/.+)\.git$/;
//     const match = upstream.fetchUrl?.match(expr);
//     if (!match) {
//         return { permalink: undefined, error: "Can't get the owner and repository from the git remote url." };
//     }
//     return {
//         permalink: `https://github.com/${match[4].toLowerCase()}/blob/${log[0].hash}${pathSegment}#L${
//             range.start.line + 1
//         }-L${range.end.line + 1}`,
//         error: undefined,
//     };
// }

const VARIABLE_PATTERN = /\$\{(.*?)\}/g;
export async function variableSubstitution(
    value: string,
    issueModel?: Item,
    user?: string,
): Promise<string> {
    return value.replace(VARIABLE_PATTERN, (match: string, variable: string) => {
        switch (variable) {
            case 'user':
                return user ? user : match;
            case 'issueNumber':
                return issueModel ? `${issueModel.id}` : match;
            case 'issueNumberLabel':
                return issueModel ? `${getItemNumberLabel(issueModel)}` : match;
            case 'issueTitle':
                return issueModel ? issueModel.name : match;
            case 'sanitizedIssueTitle':
                return issueModel
                    ? issueModel.name
                          .replace(/[~^:?*[\]@\\{}]|\/\//g, '')
                          .trim()
                          .replace(/\s+/g, '-')
                    : match; // check what characters are permitted
            default:
                return match;
        }
    });
}

export function getItemNumberLabel(item: ItemPreview) {
    return `#${item.id}`
}

// async function commitWithDefault(manager: PullRequestManager, stateManager: StateManager, all: boolean) {
//     const message = await stateManager.currentIssue?.getCommitMessage();
//     if (message) {
//         return manager.repository.commit(message, { all });
//     }
// }

// const commitStaged = 'Commit Staged';
// const commitAll = 'Commit All';
// export async function pushAndCreatePR(
//     manager: PullRequestManager,
//     reviewManager: ReviewManager,
//     stateManager: StateManager,
//     draft = false,
// ): Promise<boolean> {
//     if (manager.repository.state.workingTreeChanges.length > 0 || manager.repository.state.indexChanges.length > 0) {
//         const responseOptions: string[] = [];
//         if (manager.repository.state.indexChanges) {
//             responseOptions.push(commitStaged);
//         }
//         if (manager.repository.state.workingTreeChanges) {
//             responseOptions.push(commitAll);
//         }
//         const changesResponse = await vscode.window.showInformationMessage(
//             'There are uncommitted changes. Do you want to commit them with the default commit message?',
//             { modal: true },
//             ...responseOptions,
//         );
//         switch (changesResponse) {
//             case commitStaged: {
//                 await commitWithDefault(manager, stateManager, false);
//                 break;
//             }
//             case commitAll: {
//                 await commitWithDefault(manager, stateManager, true);
//                 break;
//             }
//             default:
//                 return false;
//         }
//     }

//     if (manager.repository.state.HEAD?.upstream) {
//         await manager.repository.push();
//         await reviewManager.createPullRequest(draft);
//         return true;
//     } else {
//         let remote: string | undefined;
//         if (manager.repository.state.remotes.length === 1) {
//             remote = manager.repository.state.remotes[0].name;
//         } else if (manager.repository.state.remotes.length > 1) {
//             remote = await vscode.window.showQuickPick(
//                 manager.repository.state.remotes.map((value) => value.name),
//                 { placeHolder: 'Remote to push to' },
//             );
//         }
//         if (remote) {
//             await manager.repository.push(remote, manager.repository.state.HEAD?.name, true);
//             await reviewManager.createPullRequest(draft);
//             return true;
//         } else {
//             vscode.window.showWarningMessage(
//                 'The current repository has no remotes to push to. Please set up a remote and try again.',
//             );
//             return false;
//         }
//     }
// }

export async function isComment(document: vscode.TextDocument, position: vscode.Position): Promise<boolean> {
    if (document.languageId !== 'markdown' && document.languageId !== 'plaintext') {
        // proposed api
        /* const tokenInfo = await vscode.languages.getTokenInformationAtPosition(document, position);
        if (tokenInfo.type !== vscode.StandardTokenType.Comment) { */

        // Handle yaml's and other languages who use '#' as comment
        if (document.languageId === 'yml' || document.languageId === 'yaml') {
            const commentWord = document.getText(
                new vscode.Range(
                    position.translate(0, -position.character),
                    position.translate(0, -position.character + 1),
                ),
            );
            if (commentWord === '#') {
                return true;
            }
        }

        const commentWord = document.getText(
            new vscode.Range(
                position.translate(0, -position.character),
                position.translate(0, -position.character + 2),
            ),
        );

        if (commentWord !== '//') {
            return false;
        }
    }

    return true;
}

export async function shouldShowHover(document: vscode.TextDocument, position: vscode.Position): Promise<boolean> {
    if (document.lineAt(position.line).range.end.character > 10000) {
        return false;
    }

    return isComment(document, position);
}

export class PlainTextRenderer extends marked.Renderer {
    code(code: string): string {
        return code;
    }
    blockquote(quote: string): string {
        return quote;
    }
    html(_html: string): string {
        return '';
    }
    heading(text: string, _level: 1 | 2 | 3 | 4 | 5 | 6, _raw: string, _slugger: marked.Slugger): string {
        return text + ' ';
    }
    hr(): string {
        return '';
    }
    list(body: string, _ordered: boolean, _start: number): string {
        return body;
    }
    listitem(text: string): string {
        return ' ' + text;
    }
    checkbox(_checked: boolean): string {
        return '';
    }
    paragraph(text: string): string {
        return text + ' ';
    }
    table(header: string, body: string): string {
        return header + ' ' + body;
    }
    tablerow(content: string): string {
        return content;
    }
    tablecell(
        content: string,
        _flags: {
            header: boolean;
            align: 'center' | 'left' | 'right' | null;
        },
    ): string {
        return content;
    }
    strong(text: string): string {
        return text;
    }
    em(text: string): string {
        return text;
    }
    codespan(code: string): string {
        return `\\\`${code}\\\``;
    }
    br(): string {
        return ' ';
    }
    del(text: string): string {
        return text;
    }
    image(_href: string, _title: string, _text: string): string {
        return '';
    }
    text(text: string): string {
        return text;
    }
    link(href: string, title: string, text: string): string {
        return text + ' ';
    }
}<|MERGE_RESOLUTION|>--- conflicted
+++ resolved
@@ -6,20 +6,8 @@
 
 import * as marked from 'marked';
 import * as vscode from 'vscode';
-import * as path from 'path';
-<<<<<<< HEAD
-import { Repository, GitAPI, Remote, Commit, Ref } from '../typings/git';
 import { User, Team, Item, ItemPreview, State } from 'monday-sdk-js';
-import { parse } from 'path';
-=======
-// import { PullRequestManager, PullRequestDefaults } from '../github/pullRequestManager';
-// import { IssueModel } from '../github/issueModel';
-// import { GithubItemStateEnum } from '../github/interface';
-// import { PullRequestModel } from '../github/pullRequestModel';
-import { StateManager } from './stateManager';
-// import { ReviewManager } from '../view/reviewManager';
-import { User, Team } from 'monday-sdk-js';
->>>>>>> d255e005
+import { join } from 'path';
 
 export const ISSUE_EXPRESSION = /(([^\s]+)\/([^\s]+))?(#)([1-9][0-9]*)($|[\s:;\-(=)])/;
 export const ISSUE_OR_URL_EXPRESSION = /(https?:\/\/monday\.com\/(([^\s]+)\/([^\s]+))\/([^\s]+\/)?(pulses)\/([0-9]+)?)|(([^\s]+)\/([^\s]+))?(#)([1-9][0-9]*)($|[\s:;\-(=)])/;
@@ -216,13 +204,13 @@
     switch (item.state) {
         case 'active':
             return `![Item State](${vscode.Uri.file(
-                context.asAbsolutePath(path.join('resources', 'icons', 'issues-green.svg'))
+                context.asAbsolutePath(join('resources', 'icons', 'issues-green.svg'))
             ).toString()})`;
 
         case 'archived':
         case 'deleted':
             return `![Item State](${vscode.Uri.file(
-                context.asAbsolutePath(path.join('resources', 'icons', 'issue-closed-red.svg'))
+                context.asAbsolutePath(join('resources', 'icons', 'issue-closed-red.svg'))
             ).toString()})`;
 
     }
