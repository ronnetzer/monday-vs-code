--- conflicted
+++ resolved
@@ -2,11 +2,7 @@
 import * as vscode from 'vscode';
 import { ITelemetry } from '../common/telemetry';
 import { MondaySDK } from 'monday-sdk-js';
-<<<<<<< HEAD
-=======
-import { MondaySDKResponse } from './kit';
 import Logger from '../common/logger';
->>>>>>> b93655c4
 
 // all / active / archived / deleted
 export enum BoardState {
@@ -44,14 +40,7 @@
 		this._telemetry.sendTelemetryEvent('boards.manager.init');
 		this.setDefaultBoard(WorkspaceState.fetch('monday', 'defaultBoard') as Board);
 
-<<<<<<< HEAD
-		const boardsQuery = this.allBoardsQuery();
-
-		const boardsResponse = await this._mondaySDK.api<Boards>(boardsQuery, '');
-		this.boards = boardsResponse.data.boards;
-=======
 		await this.getEntries();
->>>>>>> b93655c4
 
 		// if we have 0 boards, throw an error.
 		if (this.boards.length <= 0) {
@@ -74,7 +63,7 @@
 	public async getEntries() {
 		Logger.appendLine('Fetching boards');
 		const boardsQuery = this.allBoardsQuery();
-		const boardsResponse = await this._mondaySDK.api(boardsQuery, '') as MondaySDKResponse<Boards>;
+		const boardsResponse = await this._mondaySDK.api<Boards>(boardsQuery, '');
 		this.boards = boardsResponse.data.boards;
 	}
 
