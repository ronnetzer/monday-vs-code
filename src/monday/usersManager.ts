import { ITelemetry } from '../common/telemetry';
import { MondaySDK } from 'monday-sdk-js';
import { CredentialStore } from './credentials';

export interface Team {
	id: number;
	name: string;
	picture_url: string;
}

export interface UserPreview {
	id: number;
	name: string;
	email: string;
	isTeam?: boolean;
}

export interface UserDetails {
	photo_thumb_small?: string;
	join_date?: Date;
	url?: string;
	is_guest?: boolean;
	title?: string;
	location?: string;
	teams?: Team[];
}

export type User =  UserPreview & UserDetails;

export interface UserResponse<T = UserPreview> {
	users: T[];
}

export class UsersManager {
	private _sdk: MondaySDK;
	private _currentUser: Required<User>;

	constructor(private readonly credentialStore: CredentialStore, private readonly _telemetry: ITelemetry) {
		this._sdk = credentialStore.getApi().sdk;
	}

	async init(): Promise<Required<User>> {
		// TODO: load from api all possible boards, check the state to see if the default board is defined.
		this._telemetry.sendTelemetryEvent('users.manager.init');

<<<<<<< HEAD
		if (!this.credentialStore.isAuthenticated()) {
			this._telemetry.sendTelemetryEvent('users.manager.error');
			return Promise.reject(new Error('Unauthorized'));
		}

		this._currentUser = await this.getCurrentUser();
		this._telemetry.sendTelemetryEvent('users.manager.success', { currentUser: this._currentUser.name });

		return this._currentUser;
	}

	get currentUser(): Required<User> {
		return this._currentUser || undefined;
	}

	async getAssignableUsers(): Promise<User[]> {
		if (this.credentialStore.isAuthenticated()) {
			return await this._sdk.api<UserResponse>(this.allUsersPreviewQuery(), '').then(res => {
				// if we have 0 boards, throw an error.
				if (!res.data.users.length) {
					this._telemetry.sendTelemetryEvent('users.manager.fail');
					throw new Error('No users found, something is fishy here');
				}

				return res.data.users;
			});
		}

		return Promise.resolve([]);
	}

	async getUserTeams(): Promise<Team[]> {
		if (this.credentialStore.isAuthenticated()) {
			return Promise.resolve(this.currentUser.teams);
		}
=======
		await this.getEntries();
>>>>>>> b93655c4

		return Promise.resolve([]);
	}

	private async getCurrentUser(): Promise<Required<User>> {
		const currentUserRes = await this._sdk.api<{ me: Required<User> }>(this.currentUserQuery(), '');
		return currentUserRes.data.me;
	}

	async getUserDetails(ids: number[]): Promise<UserDetails> {
		const userDetailsQuery = this.userDetailsQuery(ids);
		const userDetailsRes = await this._sdk.api<UserResponse<UserDetails>>(userDetailsQuery, '');
		const userDetails = userDetailsRes.data.users[0];

		if (!userDetails) {
			this._telemetry.sendTelemetryEvent('users.manager.fail');
			return Promise.reject(new Error('Cant get user details'));
		}

		return userDetails;
	}

	private allUsersPreviewQuery() {
		return `{
			users {
				id
				name
				email
			}
		}`;
	}

<<<<<<< HEAD
	private currentUserQuery() {
=======
	public async getEntries() {
		const boardsQuery = this.allNonGuestUsersQuery();
		const usersResponse = await this._mondaySDK.api(boardsQuery, '') as MondaySDKResponse<Users>;
		this.users = usersResponse.data.users;
	}

	private allNonGuestUsersQuery() {
>>>>>>> b93655c4
		return `{
			me {
				id
				name
				email
				join_date
				photo_thumb_small
				title
				teams {
					id
					name
					picture_url
				}
				url
				is_guest
			}
		}`;
	}

	private userDetailsQuery(ids: number[]) {
		return `{
			users(ids: [${ids.join(', ')}]) {
				join_date
				photo_thumb_small
				title
				url
				teams {
					id
					name
				}
				is_guest
			}
		}`;
	}
}<|MERGE_RESOLUTION|>--- conflicted
+++ resolved
@@ -1,6 +1,7 @@
 import { ITelemetry } from '../common/telemetry';
 import { MondaySDK } from 'monday-sdk-js';
 import { CredentialStore } from './credentials';
+import Logger from '../common/logger';
 
 export interface Team {
 	id: number;
@@ -35,7 +36,7 @@
 	private _sdk: MondaySDK;
 	private _currentUser: Required<User>;
 
-	constructor(private readonly credentialStore: CredentialStore, private readonly _telemetry: ITelemetry) {
+	constructor(private readonly _telemetry: ITelemetry, private readonly credentialStore: CredentialStore) {
 		this._sdk = credentialStore.getApi().sdk;
 	}
 
@@ -43,7 +44,6 @@
 		// TODO: load from api all possible boards, check the state to see if the default board is defined.
 		this._telemetry.sendTelemetryEvent('users.manager.init');
 
-<<<<<<< HEAD
 		if (!this.credentialStore.isAuthenticated()) {
 			this._telemetry.sendTelemetryEvent('users.manager.error');
 			return Promise.reject(new Error('Unauthorized'));
@@ -59,11 +59,12 @@
 		return this._currentUser || undefined;
 	}
 
-	async getAssignableUsers(): Promise<User[]> {
+	async getEntries(): Promise<User[]> {
 		if (this.credentialStore.isAuthenticated()) {
 			return await this._sdk.api<UserResponse>(this.allUsersPreviewQuery(), '').then(res => {
 				// if we have 0 boards, throw an error.
 				if (!res.data.users.length) {
+					Logger.appendLine('No users found');
 					this._telemetry.sendTelemetryEvent('users.manager.fail');
 					throw new Error('No users found, something is fishy here');
 				}
@@ -79,9 +80,6 @@
 		if (this.credentialStore.isAuthenticated()) {
 			return Promise.resolve(this.currentUser.teams);
 		}
-=======
-		await this.getEntries();
->>>>>>> b93655c4
 
 		return Promise.resolve([]);
 	}
@@ -97,6 +95,7 @@
 		const userDetails = userDetailsRes.data.users[0];
 
 		if (!userDetails) {
+			Logger.appendLine('Cant get user details');
 			this._telemetry.sendTelemetryEvent('users.manager.fail');
 			return Promise.reject(new Error('Cant get user details'));
 		}
@@ -114,17 +113,7 @@
 		}`;
 	}
 
-<<<<<<< HEAD
 	private currentUserQuery() {
-=======
-	public async getEntries() {
-		const boardsQuery = this.allNonGuestUsersQuery();
-		const usersResponse = await this._mondaySDK.api(boardsQuery, '') as MondaySDKResponse<Users>;
-		this.users = usersResponse.data.users;
-	}
-
-	private allNonGuestUsersQuery() {
->>>>>>> b93655c4
 		return `{
 			me {
 				id
