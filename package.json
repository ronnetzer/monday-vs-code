{
  "name": "vscode-pull-request-github",
  "displayName": "Monday and Issues",
  "description": "Pull Request and Issue Provider for GitHub",
  "icon": "resources/icons/github_logo.png",
  "repository": {
    "type": "git",
    "url": "https://github.com/Microsoft/vscode-pull-request-github"
  },
  "bugs": {
    "url": "https://github.com/Microsoft/vscode-pull-request-github/issues"
  },
  "enableProposedApi": true,
  "preview": true,
  "version": "0.17.0",
  "publisher": "GitHub",
  "engines": {
    "vscode": "^1.47.0"
  },
  "categories": [
    "Other"
  ],
  "activationEvents": [
    "*",
    "onFileSystem:newIssue"
  ],
  "extensionDependencies": [
    "vscode.git",
    "vscode.github-authentication"
  ],
  "main": "./media/extension.js",
  "contributes": {
    "configuration": {
      "type": "object",
      "title": "Monday",
      "properties": {
        "githubPullRequests.telemetry.enabled": {
          "type": "boolean",
          "default": true,
          "description": "Enable usage data and errors to be sent to a GitHub online service"
        },
        "githubPullRequests.hosts": {
          "type": "array",
          "default": [],
          "markdownDescription": "List of host credentials. For example, \"githubPullRequests.hosts\": [ { \"host\": \"https://github.com\", \"token\": \"GITHUB TOKEN\" } ]",
          "items": {
            "type": "object",
            "properties": {
              "host": {
                "type": "string",
                "description": "The host name of the GitHub server (for eg., 'https://github.com')"
              },
              "username": {
                "type": "string",
                "description": "The username to access GitHub (optional)"
              },
              "token": {
                "type": "string",
                "description": "GitHub access token with the following scopes: read:user, user:email, repo, write:discussion"
              }
            }
          }
        },
        "githubPullRequests.pullRequestTitle": {
          "type": "string",
          "enum": [
            "commit",
            "branch",
            "custom",
            "ask"
          ],
          "enumDescriptions": [
            "Use the latest commit message",
            "Use the branch name",
            "Specify a custom title",
            "Ask which of the above methods to use"
          ],
          "default": "ask",
          "description": "The title used when creating pull requests."
        },
        "githubPullRequests.logLevel": {
          "type": "string",
          "enum": [
            "info",
            "debug",
            "off"
          ],
          "default": "info",
          "description": "Logging for GitHub Pull Request extension. The log is emitted to the output channel named as GitHub Pull Request."
        },
        "githubPullRequests.remotes": {
          "type": "array",
          "default": [
            "origin",
            "upstream"
          ],
          "items": {
            "type": "string"
          },
          "markdownDescription": "List of remotes, by name, to fetch pull requests from."
        },
        "githubPullRequests.includeRemotes": {
          "type": "string",
          "enum": [
            "default",
            "all"
          ],
          "default": "default",
          "deprecationMessage": "The setting `githubPullRequests.includeRemotes` has been deprecated. Use `githubPullRequests.remotes` to configure what remotes are shown.",
          "description": "By default we only support remotes created by users. If you want to see pull requests from remotes this extension created for pull requests, change this setting to 'all'."
        },
        "githubPullRequests.queries": {
          "type": "array",
          "items": {
            "type": "object",
            "properties": {
              "label": {
                "type": "string",
                "description": "The label to display for the query in the Pull Requests tree"
              },
              "query": {
                "type": "string",
                "description": "The query used for searching pull requests."
              }
            }
          },
          "scope": "resource",
          "markdownDescription": "Specifies what queries should be used in the Monday tree. Each query object has a `label` that will be shown in the tree and a search `query` using [GitHub search syntax](https://help.github.com/en/articles/understanding-the-search-syntax). The variable `${user}` can be used to specify the logged in user within a search. By default these queries define the categories \"Waiting For My Review\", \"Assigned To Me\" and \"Created By Me\". If you want to preserve these, make sure they are still in the array when you modify the setting.",
          "default": [
            {
              "label": "Waiting For My Review",
              "query": "is:open review-requested:${user}"
            },
            {
              "label": "Assigned To Me",
              "query": "is:open assignee:${user}"
            },
            {
              "label": "Created By Me",
              "query": "is:open author:${user}"
            }
          ]
        },
        "githubPullRequests.defaultMergeMethod": {
          "type": "string",
          "enum": [
            "merge",
            "squash",
            "rebase"
          ],
          "default": "merge",
          "description": "The method to use when merging pull requests."
        },
        "githubPullRequests.showInSCM": {
          "type": "boolean",
          "default": false,
          "description": "When true, show Monday within the SCM viewlet. Otherwise show a separate view container for them."
        },
        "githubPullRequests.fileListLayout": {
          "type": "string",
          "enum": [
            "flat",
            "tree"
          ],
          "default": "tree",
          "description": "The layout to use when displaying changed files list."
        },
        "githubPullRequests.defaultDeletionMethod.selectLocalBranch": {
          "type": "boolean",
          "default": true,
          "description": "When true, the option to delete the local branch will be selected by default when deleting a branch from a pull request."
        },
        "githubPullRequests.defaultDeletionMethod.selectRemote": {
          "type": "boolean",
          "default": true,
          "description": "When true, the option to delete the remote will be selected by default when deleting a branch from a pull request."
        },
        "telemetry.optout": {
          "type": "boolean",
          "default": false,
          "deprecationMessage": "The setting `telemetry.optout` has been deprecated in favor of `githubPullRequests.telemetry.enabled`.",
          "description": "Disable usage data and errors to be sent to a GitHub online service"
        },
        "github.hosts": {
          "type": "array",
          "default": [],
          "deprecationMessage": "The setting `github.hosts` has been deprecated in favor of `githubPullRequests.hosts`.",
          "description": "List of host credentials. For example, \"github.hosts\": [ { \"host\": \"https://github.com\", \"token\": \"GITHUB TOKEN\" } ]",
          "items": {
            "type": "object",
            "properties": {
              "host": {
                "type": "string",
                "description": "The host name of the GitHub server (for eg., 'https://github.com')"
              },
              "username": {
                "type": "string",
                "description": "The username to access GitHub (optional)"
              },
              "token": {
                "type": "string",
                "description": "GitHub access token with the following scopes: read:user, user:email, repo, write:discussion"
              }
            }
          }
        },
        "githubIssues.ignoreMilestones": {
          "type": "array",
          "default": [],
          "description": "An array of milestones titles to never show issues from."
        },
        "githubIssues.createIssueTriggers": {
          "type": "array",
          "items": {
            "type": "string",
            "description": "String that enables the 'Create issue from comment' code action. Should not container whitespace."
          },
          "default": [
            "TODO",
            "todo",
            "BUG",
            "FIXME",
            "ISSUE",
            "HACK"
          ],
          "description": "Strings that will cause the 'Create issue from comment' code action to show."
        },
        "githubIssues.createInsertFormat": {
          "type": "string",
          "enum": [
            "number",
            "url"
          ],
          "default": "number",
          "description": "Controls whether an issue number (ex. #1234) or a full url (ex. https://github.com/owner/name/issues/1234) is inserted when the Create Issue code action is run."
        },
        "githubIssues.issueCompletions.enabled": {
          "type": "boolean",
          "default": true,
          "description": "Controls whether completion suggestions are shown for issues."
        },
        "githubIssues.userCompletions.enabled": {
          "type": "boolean",
          "default": true,
          "description": "Controls whether completion suggestions are shown for users."
        },
        "githubIssues.ignoreCompletionTrigger": {
          "type": "array",
          "items": {
            "type": "string",
            "description": "Language that issue completions should not trigger on '#'."
          },
          "default": [
            "python"
          ],
          "description": "Languages that the '#' character should not be used to trigger issue completion suggestions."
        },
        "githubIssues.ignoreUserCompletionTrigger": {
          "type": "array",
          "items": {
            "type": "string",
            "description": "Language that user completions should not trigger on '@'."
          },
          "default": [
            "python"
          ],
          "description": "Languages that the '@' character should not be used to trigger user completion suggestions."
        },
        "githubIssues.workingIssueBranch": {
          "type": "string",
          "default": "${user}/issue${issueNumber}",
          "description": "Advanced settings for the name of the branch that is created when you start working on an issue. ${user} will be replace with the currently logged in username and ${issueNumber} will be replaced with the current issue number. You can also use ${sanitizedIssueTitle}."
        },
        "githubIssues.useBranchForIssues": {
          "type": "string",
          "enum": [
            "on",
            "off",
            "prompt"
          ],
          "enumDescriptions": [
            "A branch will always be checked out when you start working on an issue. If the branch doesn't exist, it will be created.",
            "A branch will not be created when you start working on an issue. If you have worked on an issue before and a branch was created for it, that same branch will be checked out.",
            "A prompt will show for setting the name of the branch that will be created and checked out."
          ],
          "default": "on",
          "description": "Determines whether a branch should be checked out when working on an issue. To configure the name of the branch, set `githubIssues.workingIssueBranch`."
        },
        "githubIssues.issueCompletionFormatScm": {
          "type": "string",
          "default": "${issueTitle} ${issueNumberLabel}",
          "description": "Sets the format of issue completions in the SCM inputbox. For example, '${issueNumberLabel}'"
        },
        "githubIssues.workingIssueFormatScm": {
          "type": "string",
          "default": "${issueTitle} \nFixes ${issueNumberLabel}",
          "description": "Sets the format of the commit message that is set in the SCM inputbox when you **Start Working on an Issue**. Defaults to '${issueTitle} \nFixes #${issueNumber}'"
        },
        "githubIssues.queries": {
          "type": "array",
          "items": {
            "type": "object",
            "properties": {
              "label": {
                "type": "string",
                "description": "The label to display for the query in the Issues tree."
              },
              "query": {
                "type": "string",
                "markdownDescription": "The search query using [GitHub search syntax](https://help.github.com/en/articles/understanding-the-search-syntax) with variables. The variable `${user}` can be used to specify the logged in user within a search. `${owner}` and `${repository}` can be used to specify the repository by using `repo:${owner}/${repository}`."
              }
            }
          },
          "scope": "resource",
          "markdownDescription": "Specifies what queries should be used in the GitHub issues tree using [GitHub search syntax](https://help.github.com/en/articles/understanding-the-search-syntax) with variables. The first query listed will be expanded in the Issues view. The \"default\" query includes issues assigned to you by Milestone. If you want to preserve these, make sure they are still in the array when you modify the setting.",
          "default": [
            {
              "label": "My Issues",
              "query": "default"
            },
            {
              "label": "Created Issues",
              "query": "author:${user} state:open repo:${owner}/${repository} sort:created-desc"
            }
          ]
        }
      }
    },
    "viewsContainers": {
    },
    "views": {
    },
    "commands": [
      {
        "command": "auth.signout",
<<<<<<< HEAD
        "title": "Sign out of Monday",
        "category": "Monday"
=======
        "title": "Sign out of GitHub",
        "category": "GitHub Pull Requests"
      },
      {
        "command": "auth.login",
        "title": "Login into Monday",
        "category": "Monday"
      },
      {
        "command": "pr.pick",
        "title": "Checkout Pull Request",
        "category": "GitHub Pull Requests"
      },
      {
        "command": "pr.merge",
        "title": "Merge Pull Request",
        "category": "GitHub Pull Requests"
      },
      {
        "command": "pr.readyForReview",
        "title": "Mark Pull Request Ready For Review",
        "category": "GitHub Pull Requests"
      },
      {
        "command": "pr.close",
        "title": "Close Pull Request",
        "category": "GitHub Pull Requests"
      },
      {
        "command": "pr.openPullRequestInGitHub",
        "title": "Open Pull Request in GitHub",
        "category": "GitHub Pull Requests"
      },
      {
        "command": "pr.refreshPullRequest",
        "title": "Refresh Pull Request",
        "category": "GitHub Pull Requests"
      },
      {
        "command": "pr.openFileInGitHub",
        "title": "Open File in GitHub",
        "category": "GitHub Pull Requests"
      },
      {
        "command": "pr.copyCommitHash",
        "title": "Copy Commit Hash",
        "category": "GitHub Pull Requests"
      },
      {
        "command": "pr.openOriginalFile",
        "title": "Open Original File",
        "category": "GitHub Pull Requests"
      },
      {
        "command": "pr.openModifiedFile",
        "title": "Open Modified File",
        "category": "GitHub Pull Requests"
      },
      {
        "command": "pr.openDiffView",
        "title": "Open Diff View",
        "category": "GitHub Pull Requests",
        "icon": "$(compare-changes)"
      },
      {
        "command": "pr.openChangedFile",
        "title": "Open Changed File in PR",
        "category": "GitHub Pull Requests"
      },
      {
        "command": "pr.openDescription",
        "title": "View Pull Request Description",
        "category": "GitHub Pull Requests",
        "when": "github:inReviewMode"
      },
      {
        "command": "pr.openDescriptionToTheSide",
        "title": "Open Pull Request Description to the Side",
        "icon": "$(split-horizontal)"
      },
      {
        "command": "pr.refreshDescription",
        "title": "Refresh Pull Request Description",
        "category": "GitHub Pull Requests"
      },
      {
        "command": "review.openFile",
        "title": "Open File",
        "icon": "$(go-to-file)"
      },
      {
        "command": "review.suggestDiff",
        "title": "Suggest Edit"
>>>>>>> edc5a305
      },
      {
        "command": "auth.signin",
        "title": "Sign in to Monday",
        "category": "Monday"
      },
      {
        "command": "issue.createIssueFromSelection",
        "title": "Create Issue From Selection",
        "category": "GitHub Issues"
      },
      {
        "command": "issue.createIssueFromClipboard",
        "title": "Create Issue From Clipboard",
        "category": "GitHub Issues"
      },
      {
        "command": "issue.copyGithubPermalink",
        "title": "Copy GitHub Permalink",
        "category": "GitHub Issues"
      },
      {
        "command": "issue.openGithubPermalink",
        "title": "Open Permalink in Github",
        "category": "GitHub Issues"
      },
      {
        "command": "issue.openIssue",
        "title": "Open Issue",
        "category": "GitHub Issues",
        "icon": "$(globe)"
      },
      {
        "command": "issue.copyIssueNumber",
        "title": "Copy Number",
        "category": "GitHub Issues"
      },
      {
        "command": "issue.copyIssueUrl",
        "title": "Copy Url",
        "category": "GitHub Issues"
      },
      {
        "command": "issue.refresh",
        "title": "Refresh",
        "category": "GitHub Issues",
        "icon": "$(refresh)"
      },
      {
        "command": "issue.suggestRefresh",
        "title": "Refresh Suggestions",
        "category": "GitHub Issues"
      },
      {
        "command": "issue.startWorking",
        "title": "Start Working on Issue",
        "category": "GitHub Issues",
        "icon": "$(arrow-right)"
      },
      {
        "command": "issue.continueWorking",
        "title": "Continue Working on Issue",
        "category": "GitHub Issues",
        "icon": "$(arrow-right)"
      },
      {
        "command": "issue.startWorkingBranchPrompt",
        "title": "Start Working and Set Branch...",
        "category": "GitHub Issues"
      },
      {
        "command": "issue.stopWorking",
        "title": "Stop Working on Issue",
        "category": "GitHub Issues",
        "icon": "$(primitive-square)"
      },
      {
        "command": "issue.statusBar",
        "title": "Current Issue Options",
        "category": "GitHub Issues"
      },
      {
        "command": "issue.getCurrent",
        "title": "Get current issue",
        "category": "GitHub Issues"
      },
      {
        "command": "issue.editQuery",
        "title": "Edit Query",
        "category": "GitHub Issues",
        "icon": "$(edit)"
      },
      {
        "command": "issue.createIssue",
        "title": "Create an Issue",
        "category": "GitHub Issues",
        "icon": "$(plus)"
      },
      {
        "command": "issue.createIssueFromFile",
        "title": "Create Issue",
        "icon": "$(check)"
      },
      {
        "command": "issue.issueCompletion",
        "title": "Issue Completion Chosen"
      },
      {
        "command": "issue.userCompletion",
        "title": "User Completion Chosen"
      },
      {
        "command": "issue.signinAndRefreshList",
        "title": "Sign in and Refresh",
        "category": "GitHub Issues"
      }
    ],
    "viewsWelcome": [
      {
        "view": "pr:github",
        "when": "PRManagerStateContext == NeedsAuthentication",
        "contents": "You have not yet signed in with Monday\n[Sign in](command:auth.signin)"
      },
      {
        "view": "issues:github",
        "when": "PRManagerStateContext == NeedsAuthentication",
        "contents": "You have not yet signed in with Monday\n[Sign in](command:auth.signin)"
      }
    ],
    "keybindings": [
      {
        "key": "ctrl+shift+space",
        "command": "issue.suggestRefresh",
        "when": "suggestWidgetVisible"
      },
      {
        "key": "ctrl+s",
        "command": "issue.createIssueFromFile",
        "when": "resourceScheme == newIssue && config.files.autoSave != off"
      }
    ],
    "colors": [
      {
        "id": "issues.newIssueDecoration",
        "defaults": {
          "dark": "#ffffff48",
          "light": "#00000048",
          "highContrast": "editor.foreground"
        },
        "description": "The color used for the assignees and labels fields in a new issue editor."
      }
    ]
  },
  "scripts": {
    "vscode:prepublish": "webpack --env.production",
    "postinstall": "cd src/typings && npx vscode-dts master && npx vscode-dts dev master",
    "compile": "tsc -p ./",
    "clean": "rm -r out/ media/",
    "watch": "webpack --watch --env.development",
    "test": "yarn run preprocess && node ./out/test/runTests.js",
    "preprocess": "yarn run compile && yarn run preprocess-gql && yarn run preprocess-svg",
    "preprocess-gql": "node scripts/preprocess-gql --in src/github/queries.gql --out out/github/queries.gql"
  },
  "devDependencies": {
    "@types/chai": "^4.1.4",
    "@types/debounce": "^3.0.0",
    "@types/glob": "7.1.1",
    "@types/graphql": "^14.0.5",
    "@types/keytar": "^4.0.1",
    "@types/lru-cache": "^5.1.0",
    "@types/marked": "^0.7.2",
    "@types/mocha": "^5.2.2",
    "@types/node": "^12.0.0",
    "@types/node-fetch": "^2.1.4",
    "@types/query-string": "^6.1.1",
    "@types/react": "^16.8.4",
    "@types/react-dom": "^16.8.2",
    "@types/sinon": "7.0.11",
    "@types/temp": "0.8.34",
    "@types/uuid": "^3.4.3",
    "@types/webpack": "^4.41.6",
    "css-loader": "^3.4.2",
    "glob": "7.1.6",
    "jsdom": "16.2.0",
    "jsdom-global": "3.0.2",
    "minimist": "^1.2.3",
    "mkdirp": "0.5.1",
    "mocha": "^7.0.1",
    "mocha-junit-reporter": "1.23.0",
    "mocha-multi-reporters": "1.1.7",
    "react": "^16.12.0",
    "react-dom": "^16.12.0",
    "react-testing-library": "7.0.1",
    "sinon": "9.0.0",
    "source-map-support": "0.5.16",
    "style-loader": "^1.1.3",
    "svg-inline-loader": "^0.8.2",
    "temp": "0.9.1",
    "ts-loader": "^6.2.1",
    "tslint": "^6.0.0",
    "tslint-webpack-plugin": "^2.1.0",
    "tty": "1.0.1",
    "typescript": "^3.8.3",
    "vscode-test": "^1.3.0",
    "webpack": "^4.41.6",
    "webpack-cli": "^3.3.11",
    "@types/express": "4.11.1"
  },
  "dependencies": {
    "monday-sdk-js": "0.1.0",
    "@octokit/rest": "^16.21.0",
    "apollo-boost": "^0.1.22",
    "apollo-link-context": "^1.0.12",
    "debounce": "^1.2.0",
    "es6-promise": "^4.2.5",
    "events": "^3.0.0",
    "git-credential-node": "^1.1.0",
    "graphql": "^14.0.2",
    "js-base64": "^2.5.2",
    "lru-cache": "^5.1.1",
    "marked": "^0.8.0",
    "moment": "^2.22.1",
    "node-emoji": "^1.8.1",
    "node-fetch": "3.0.0-beta.7",
    "query-string": "^6.2.0",
    "ssh-config": "^2.0.0-alpha.3",
    "tunnel": "0.0.6",
    "uuid": "^3.3.3",
    "vscode-extension-telemetry": "^0.1.3",
    "vsls": "^0.3.967"
  },
  "optionalDependencies": {
    "spawn-sync": "^2.0.0"
  },
  "resolutions": {
    "webpack/**/tar": "^4.4.2"
  },
  "license": "MIT"
}<|MERGE_RESOLUTION|>--- conflicted
+++ resolved
@@ -333,107 +333,11 @@
     "commands": [
       {
         "command": "auth.signout",
-<<<<<<< HEAD
         "title": "Sign out of Monday",
         "category": "Monday"
-=======
-        "title": "Sign out of GitHub",
-        "category": "GitHub Pull Requests"
       },
       {
         "command": "auth.login",
-        "title": "Login into Monday",
-        "category": "Monday"
-      },
-      {
-        "command": "pr.pick",
-        "title": "Checkout Pull Request",
-        "category": "GitHub Pull Requests"
-      },
-      {
-        "command": "pr.merge",
-        "title": "Merge Pull Request",
-        "category": "GitHub Pull Requests"
-      },
-      {
-        "command": "pr.readyForReview",
-        "title": "Mark Pull Request Ready For Review",
-        "category": "GitHub Pull Requests"
-      },
-      {
-        "command": "pr.close",
-        "title": "Close Pull Request",
-        "category": "GitHub Pull Requests"
-      },
-      {
-        "command": "pr.openPullRequestInGitHub",
-        "title": "Open Pull Request in GitHub",
-        "category": "GitHub Pull Requests"
-      },
-      {
-        "command": "pr.refreshPullRequest",
-        "title": "Refresh Pull Request",
-        "category": "GitHub Pull Requests"
-      },
-      {
-        "command": "pr.openFileInGitHub",
-        "title": "Open File in GitHub",
-        "category": "GitHub Pull Requests"
-      },
-      {
-        "command": "pr.copyCommitHash",
-        "title": "Copy Commit Hash",
-        "category": "GitHub Pull Requests"
-      },
-      {
-        "command": "pr.openOriginalFile",
-        "title": "Open Original File",
-        "category": "GitHub Pull Requests"
-      },
-      {
-        "command": "pr.openModifiedFile",
-        "title": "Open Modified File",
-        "category": "GitHub Pull Requests"
-      },
-      {
-        "command": "pr.openDiffView",
-        "title": "Open Diff View",
-        "category": "GitHub Pull Requests",
-        "icon": "$(compare-changes)"
-      },
-      {
-        "command": "pr.openChangedFile",
-        "title": "Open Changed File in PR",
-        "category": "GitHub Pull Requests"
-      },
-      {
-        "command": "pr.openDescription",
-        "title": "View Pull Request Description",
-        "category": "GitHub Pull Requests",
-        "when": "github:inReviewMode"
-      },
-      {
-        "command": "pr.openDescriptionToTheSide",
-        "title": "Open Pull Request Description to the Side",
-        "icon": "$(split-horizontal)"
-      },
-      {
-        "command": "pr.refreshDescription",
-        "title": "Refresh Pull Request Description",
-        "category": "GitHub Pull Requests"
-      },
-      {
-        "command": "review.openFile",
-        "title": "Open File",
-        "icon": "$(go-to-file)"
-      },
-      {
-        "command": "review.suggestDiff",
-        "title": "Suggest Edit"
->>>>>>> edc5a305
-      },
-      {
-        "command": "auth.signin",
         "title": "Sign in to Monday",
         "category": "Monday"
       },
